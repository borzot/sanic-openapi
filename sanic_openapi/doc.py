--- conflicted
+++ resolved
@@ -316,7 +316,7 @@
     def inner(func):
         route_specs[func].tags.append(name)
         return func
-<<<<<<< HEAD
+
     return inner
 
 
@@ -324,7 +324,4 @@
     def inner(func):
         route_specs[func].operation = name
         return func
-=======
-
->>>>>>> 58ce9ccf
     return inner