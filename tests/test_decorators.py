--- conflicted
+++ resolved
@@ -149,14 +149,7 @@
     "response_args, responses",
     [
         ([], {"200": {}}),
-<<<<<<< HEAD
         ([201, {}], {"201": {"schema": {"type": "object", "properties": {}}}}),
-=======
-        (
-            [201, {}],
-            {"200": {}, "201": {"schema": {"type": "object", "properties": {}}}},
-        ),
->>>>>>> d03fd00e
     ],
 )
 def test_response(app, response_args, responses):
@@ -180,8 +173,6 @@
     @doc.tag("test")
     def test(request):
         return text("test")
-<<<<<<< HEAD
-=======
 
     _, response = app.test_client.get("/swagger/swagger.json")
     assert response.status == 200
@@ -197,16 +188,10 @@
     @doc.operation("This is test operation")
     def test(request):
         return text("test")
->>>>>>> d03fd00e
 
     _, response = app.test_client.get("/swagger/swagger.json")
     assert response.status == 200
     assert response.content_type == "application/json"
 
     swagger_json = response.json
-<<<<<<< HEAD
-    assert {"name": "test"} in swagger_json["tags"]
-    assert "test" in swagger_json["paths"]["/"]["get"]["tags"]
-=======
-    assert swagger_json["paths"]["/"]["get"]["operationId"] == "This is test operation"
->>>>>>> d03fd00e
+    assert swagger_json["paths"]["/"]["get"]["operationId"] == "This is test operation"